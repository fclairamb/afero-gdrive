module github.com/fclairamb/afero-gdrive

go 1.18

require (
	github.com/fclairamb/go-log v0.3.0
	github.com/hjson/hjson-go v3.1.0+incompatible
	github.com/spf13/afero v1.8.2
	github.com/stretchr/testify v1.7.1
	golang.org/x/oauth2 v0.0.0-20220411215720-9780585627b5
	google.golang.org/api v0.78.0
)

require (
<<<<<<< HEAD
	cloud.google.com/go/compute v1.5.0 // indirect
=======
	cloud.google.com/go v0.100.2 // indirect
	cloud.google.com/go/compute v1.6.1 // indirect
>>>>>>> 5da3a81c
	github.com/davecgh/go-spew v1.1.1 // indirect
	github.com/go-kit/log v0.2.0 // indirect
	github.com/go-logfmt/logfmt v0.5.1 // indirect
	github.com/golang/groupcache v0.0.0-20200121045136-8c9f03a8e57e // indirect
	github.com/golang/protobuf v1.5.2 // indirect
	github.com/googleapis/gax-go/v2 v2.3.0 // indirect
	github.com/pmezard/go-difflib v1.0.0 // indirect
	go.opencensus.io v0.23.0 // indirect
	golang.org/x/net v0.0.0-20220425223048-2871e0cb64e4 // indirect
	golang.org/x/sys v0.0.0-20220502124256-b6088ccd6cba // indirect
	golang.org/x/text v0.3.7 // indirect
	google.golang.org/appengine v1.6.7 // indirect
	google.golang.org/genproto v0.0.0-20220429170224-98d788798c3e // indirect
	google.golang.org/grpc v1.46.0 // indirect
	google.golang.org/protobuf v1.28.0 // indirect
	gopkg.in/yaml.v3 v3.0.0-20210107192922-496545a6307b // indirect
)<|MERGE_RESOLUTION|>--- conflicted
+++ resolved
@@ -12,12 +12,7 @@
 )
 
 require (
-<<<<<<< HEAD
-	cloud.google.com/go/compute v1.5.0 // indirect
-=======
-	cloud.google.com/go v0.100.2 // indirect
 	cloud.google.com/go/compute v1.6.1 // indirect
->>>>>>> 5da3a81c
 	github.com/davecgh/go-spew v1.1.1 // indirect
 	github.com/go-kit/log v0.2.0 // indirect
 	github.com/go-logfmt/logfmt v0.5.1 // indirect
